<img align="right" width="90" height="90"
     src="https://avatars1.githubusercontent.com/u/38340689"
     title="WP Rig logo by Morten Rand-Hendriksen">
# WP Rig: WordPress Theme Boilerplate
[![Build Status](https://travis-ci.com/wprig/wprig.svg?branch=master)](https://travis-ci.com/wprig/wprig)
[![License: GPL](https://img.shields.io/aur/license/yaourt.svg)](https://www.gnu.org/licenses/gpl-3.0.en.html)
<<<<<<< HEAD
![WP Rig version 1.1.0](https://img.shields.io/badge/version-1.1.0-blue.svg)
=======
![WP Rig version 1.0.3](https://img.shields.io/badge/version-1.0.3-blue.svg)
>>>>>>> 9a7c23d8

## Your Performance-Focused Development Rig
A progressive theme development rig for WordPress, WP Rig is built to promote the latest best practices for progressive web content and optimization. Building a theme from WP Rig means adopting this approach and the core principles it is built on:
- Accessibility
- [Lazy-loading of images ](https://developers.google.com/web/fundamentals/performance/lazy-loading-guidance/images-and-video/)
- Mobile-first
- Progressive enhancement
- [Resilient Web Design](https://resilientwebdesign.com/)
- Progressive Web App enabled
- AMP-ready

## Installation
WP Rig has been tested on Linux, Mac, and Windows.

### Requirements
WP Rig requires the following dependencies. Full installation instructions are provided at their respective websites.

- [PHP](http://php.net/) 7.0
- [npm](https://www.npmjs.com/)
- [Composer](https://getcomposer.org/)

### How to install WP Rig:
1. Clone or download this repository to the themes folder of a WordPress site on your development environment.
2. Configure theme settings including the theme slug and name in `./dev/config/themeConfig.js`.
3. In command line, run `npm install` to install necessary node and Composer dependencies.
4. In command line, run `npm run build` to generate the theme.
5. In WordPress admin, activate the theme.

### Recommended code editor extensions
To take full advantage of the features in WP Rig, your code editor needs support for the following features:

- [EditorConfig](http://editorconfig.org/#download)
- [ESLint](https://eslint.org/docs/user-guide/integrations)
- [PHP CodeSniffer (phpCS)](https://github.com/WordPress-Coding-Standards/WordPress-Coding-Standards/wiki)

## Working with WP Rig
WP Rig can be used in any development environment. It does not require any specific platform or server setup. It also does not have an opinion about what local or virtual server solution the developer uses.

WP Rig uses [BrowserSync](https://browsersync.io/) to enable synchronized browser testing. To take advantage of this feature, configure the `proxy` wrapper settings in `./dev/config/themeConfig.js` to match your local development environment. The `URL` value is the URL to the live version of your local site.

WP Rig uses a [Gulp 4](https://gulpjs.com/) build process to generate and optimize the code for the theme. All development is done in the `/dev` folder and Gulp preprocesses, transpiles, and compiles the files into the root folder. The root folder files become the active theme. WordPress ignores anything in the `/dev` folder.

**Note:** If you have previously used Gulp, you may encounter seemingly random errors that prevent the build process from running. To fix this issue, [upgrade to Gulp 4 following the steps outlined here](https://github.com/pattern-lab/edition-node-gulp/wiki/Updating-to-Gulp-4).

JavaScript files are automatically linted using [ESLint](https://eslint.org/) in accordance with [WordPress Coding Standards](https://make.wordpress.org/core/handbook/best-practices/coding-standards/).

PHP and CSS files are automatically linted using [PHP CodeSniffer](https://github.com/squizlabs/PHP_CodeSniffer) in accordance with [WordPress Coding Standards](https://make.wordpress.org/core/handbook/best-practices/coding-standards/). To take full advantage of this setup, configure your code editor / IDE to automatically test for the WordPress Coding Standards. More details can be found at the [WordPress Coding Standards Wiki](https://github.com/WordPress-Coding-Standards/WordPress-Coding-Standards/wiki). `composer run-phpcs` runs PHPCS locally.

### `build` process
`npm run build` is the regular development process. While this process is running, files in the `./dev/` folder will be automatically compiled to the live theme and BrowserSync will update if it is enabled.

### `translate` process
`npm run translate` generates a `.pot` file for the theme to enable translation. The translation file will be stored in `./languages/`.

### `bundle` process
`npm run bundle` generates a `[themename].zip` archive containing the finished theme. This runs all relevant tasks in series ending with the translation task and the bundle task and stores a new zip archive in the root theme folder.
To bundle the theme without creating a zip archive, change the `export:compress` setting in `./dev/config/themeConfig.js`:

```javascript
export: {
	compress: false
}
```

## Advanced Features
WP Rig gives the developer an out of the box environment with support for modern technologies including ES2015, CSS grid, CSS custom properties (variables), and existing tools like Sass without making any configurations. Just write code and WP Rig handles the heavy lifting for you.
Configuring the behavior of WP Rig is done by editing `./dev/config/themeConfig.js`. Here the developer can set the theme name and theme author name (for translation files), the browser list for AutoPrefixer, and local server settings for BrowserSync. Additionally, compression of JavaScript and CSS files can be turned off for debugging purposes.

### Lazy-loading images
WP Rig [lazy loads](https://developers.google.com/web/fundamentals/performance/lazy-loading-guidance/images-and-video/) all images out of the box to improve performance. When lazy-loading images is enabled in the theme, the user will see a Theme Options feature in Customizer allowing them to toggle the feature off.
To disable this feature in the theme, comment out or remove the following line from `./dev/functions.php`:

```php
require get_template_directory() . '/pluggable/lazyload/lazyload.php';
```

### AMP-ready
The theme generated by WP Rig is AMP-ready meaning it works hand-in-hand with the official AMP plugin and does not require further configuration to work with AMP features. The AMP plugin allows you to [opt-in to `amp` theme support via the plugin settings page](https://github.com/Automattic/amp-wp/wiki/Adding-Theme-Support) but you can also force enable AMP support in a theme by adding `add_theme_support( 'amp' );` in `./dev/functions.php`.

#### AMP and custom JavaScript
When AMP support is enabled, JavaScript and other features are automatically disabled if the site admin has enabled the [official AMP plugin](https://en-ca.wordpress.org/plugins/amp/). Developers can selectively enable/disable features within the theme using the `wprig_is_amp()` conditional. For more see [Implementing Interactivity](https://github.com/Automattic/amp-wp/wiki/Implementing-Interactivity).

## WP Rig features
WP Rig takes a component-based approach to WordPress themes. Out of the box, the compiled theme uses `index.php` as the core template file for all views (index, archives, single posts, pages, etc). The `/optional` folder holds optional template files that can be accessed via the [WordPress Template Hierarchy](https://developer.wordpress.org/themes/basics/template-hierarchy/). To activate these files, move or copy them into the root `/dev` folder. The `/optional` folder is ignored by the Gulp build process.

The separation of Pluggable and External features into their own folders allows the theme developer to swap out any feature for an external feature (AMP components) or non-php feature (JavaScript framework etc) without interfering with the core theme functions.

Pluggable functions and features (eg custom header, sliders, other interactive components) are separated into the `/pluggable` folder for easy access. When custom stylesheets and/or JavaScript files are needed, the pluggable component and its dependent files should be placed in a sub-folder to retain separation of concerns.

External features and add-ons are separated into the `/external` folder and are managed the same way as Pluggable functions.

Images and graphics are placed in the `/images` folder and are optimized automatically.

Global JavaScript files are placed in the `/js` folder and linted and optimized automatically. External JavaScript libraries are placed in the `/js/libs` folder. _These files are not linted or optimized by the Gulp process_.

Global stylesheets and stylesheets related to root-level php files are placed in the `/css` folder and are optimized automatically.

Content loop files are placed in the `/template-parts` folder.

`style.css` is loaded in `<head>` through a `wp_enqueue_style()` call in `functions.php`. It is the main stylesheet and serves up global styles and layouts only.

## Progressive Features

### Progressive loading of CSS
To further componentize the theme, WP Rig employs progressive loading of CSS through [in-body `<link>` tags](https://jakearchibald.com/2016/link-in-body/). Component-specific styles are held in component-specific stylesheets and loaded at component level. The `wprig_add_body_style()` in `./dev/inc/template-functions.php` can be used to conditionally preload in-body stylesheets for improved performance.
This approach has several advantages:
- The main stylesheet file size is reduced
- Styles are only loaded if and when a component is present in the view.
- Stylesheets are associated with their components making them easier to work with.
- Leverages HTTP/2 multiplexing and can be extended to include server push etc.
- Component-level stylesheets are cached and can be individually updated without forcing reload of all styles on the site.

To improve the performance of the theme, progressively loaded stylesheets can be conditionally preloaded. This is done using the `wprig_add_body_style()` function in `./dev/inc/template-functions.php`. When preloading a stylesheet, use the console in Chrome developer tools to ensure no unnecessary stylesheets are loaded. A warning will appear letting you know if a stylesheet is preloaded but not used.

### Modern CSS, custom properties (variables), autoprefixing, etc
All CSS is processed through [PostCSS](http://postcss.org/) and leveraging [postcss-preset-env](https://preset-env.cssdb.org/) to allow the use of modern and future CSS markup like [custom properties (variables)](https://developer.mozilla.org/en-US/docs/Web/CSS/Using_CSS_variables). Variables are defined in `./dev/config/cssVariables` and applied to all CSS files as they are processed.
postcss-preset-env (previously cssnext) passes all CSS through Autoprefixer to ensure backward compatibility. [Target browsers](https://github.com/browserslist/browserslist) are configured under `browserlist` in `./dev/config/cssVariables`.

### Modern layouts through CSS grid, flex, and float
The theme generated by WP Rig is mobile-first and accessible. It uses the modern layout modules CSS grid and flex to support a minimalist HTML structure.

For backward compatibility with browsers who do not support modern layout modules, WP Rig provides the mobile-first layout across all screen widths and serves two-dimensional layouts as a progressive enhancement.

The CSS philosophy of WP Rig breaks down as follows:
- Mobile layout for all screen sizes as fallback.
- Two-dimensional layouts using CSS grid.
- One dimensional block/list-based displays using flex.
- In-content wrapping using float and clear.

## License
WP Rig is released under [GNU General Public License v3.0](https://github.com/wprig/wprig/blob/master/LICENSE).

# Changelog

<<<<<<< HEAD
## 1.1.0
- Full refactor of Gulp process. See [#47](https://github.com/wprig/wprig/pull/47). Props @ataylorme
=======
## 1.0.3
- Add Gutenberg editor-font-sizes. Props @atanas-angelov-dev
- Improve conditional logic in wprig_add_body_style(). Props @iliman
- Update WordPress Coding Standards to 1.0.0. Props @mor10
>>>>>>> 9a7c23d8

## 1.0.2
- Updated theme support for Gutenberg color palette with a single array attribute. Props @webmandesign
- `./verbose/` folder no longer holds PHP files. Resolves duplicate functionality as described in [#51](https://github.com/wprig/wprig/issues/51).
- Update Composer dependencies to latest versions (and to remove update nag).
- Use slug for naming language file and ZIP bundle. Props @felixarntz.
- Fixed bug with is_amp_endpoint() being called too soon. Props @iliman.

## 1.0.1
- PHP process updated to run conditionally on theme name and theme slug rename and on first run. Props @hellofromtonya.
- Introduce guard clause to simplify wprig_is_amp() condition around wprig_scripts(). Props @Tabrisrp.
- Remove extraneous variable $post_count from index.php. Props @Soean.

## Initial release
- cssnext replaced with postcss-preset-env. No change in functionality. Props @mor10
- Separate theme name and theme slug in `themeConfig.js`. Props @felixarntz.<|MERGE_RESOLUTION|>--- conflicted
+++ resolved
@@ -4,11 +4,7 @@
 # WP Rig: WordPress Theme Boilerplate
 [![Build Status](https://travis-ci.com/wprig/wprig.svg?branch=master)](https://travis-ci.com/wprig/wprig)
 [![License: GPL](https://img.shields.io/aur/license/yaourt.svg)](https://www.gnu.org/licenses/gpl-3.0.en.html)
-<<<<<<< HEAD
 ![WP Rig version 1.1.0](https://img.shields.io/badge/version-1.1.0-blue.svg)
-=======
-![WP Rig version 1.0.3](https://img.shields.io/badge/version-1.0.3-blue.svg)
->>>>>>> 9a7c23d8
 
 ## Your Performance-Focused Development Rig
 A progressive theme development rig for WordPress, WP Rig is built to promote the latest best practices for progressive web content and optimization. Building a theme from WP Rig means adopting this approach and the core principles it is built on:
@@ -143,15 +139,13 @@
 
 # Changelog
 
-<<<<<<< HEAD
 ## 1.1.0
 - Full refactor of Gulp process. See [#47](https://github.com/wprig/wprig/pull/47). Props @ataylorme
-=======
+
 ## 1.0.3
 - Add Gutenberg editor-font-sizes. Props @atanas-angelov-dev
 - Improve conditional logic in wprig_add_body_style(). Props @iliman
 - Update WordPress Coding Standards to 1.0.0. Props @mor10
->>>>>>> 9a7c23d8
 
 ## 1.0.2
 - Updated theme support for Gutenberg color palette with a single array attribute. Props @webmandesign
