<?php
/**
 * WP Rig functions and definitions
 *
 * @link https://developer.wordpress.org/themes/basics/theme-functions/
 *
 * @package wprig
 */

/**
 * Sets up theme defaults and registers support for various WordPress features.
 *
 * Note that this function is hooked into the after_setup_theme hook, which
 * runs before the init hook. The init hook is too late for some features, such
 * as indicating support for post thumbnails.
 */
function wprig_setup() {
	/*
	 * Make theme available for translation.
	 * Translations can be filed in the /languages/ directory.
	 * If you're building a theme based on wprig, use a find and replace
	 * to change 'wprig' to the name of your theme in all the template files.
	 */
	load_theme_textdomain( 'wprig', get_template_directory() . '/languages' );

	// Add default posts and comments RSS feed links to head.
	add_theme_support( 'automatic-feed-links' );

	/*
	 * Let WordPress manage the document title.
	 * By adding theme support, we declare that this theme does not use a
	 * hard-coded <title> tag in the document head, and expect WordPress to
	 * provide it for us.
	 */
	add_theme_support( 'title-tag' );

	/*
	 * Enable support for Post Thumbnails on posts and pages.
	 *
	 * @link https://developer.wordpress.org/themes/functionality/featured-images-post-thumbnails/
	 */
	add_theme_support( 'post-thumbnails' );

	// This theme uses wp_nav_menu() in one location.
	register_nav_menus(
		array(
			'primary' => esc_html__( 'Primary', 'wprig' ),
		)
	);

	/*
	 * Switch default core markup for search form, comment form, and comments
	 * to output valid HTML5.
	 */
	add_theme_support(
		'html5', array(
			'search-form',
			'comment-form',
			'comment-list',
			'gallery',
			'caption',
		)
	);

	// Set up the WordPress core custom background feature.
	add_theme_support(
		'custom-background', apply_filters(
			'wprig_custom_background_args', array(
				'default-color' => 'ffffff',
				'default-image' => '',
			)
		)
	);

	// Add theme support for selective refresh for widgets.
	add_theme_support( 'customize-selective-refresh-widgets' );

	/*
	 * Add support for core custom logo.
	 *
	 * @link https://codex.wordpress.org/Theme_Logo
	 */
	add_theme_support(
		'custom-logo', array(
			'height'      => 250,
			'width'       => 250,
			'flex-width'  => false,
			'flex-height' => false,
		)
	);

	/*
	 * Add support for wide aligments.
	 *
	 * @link https://wordpress.org/gutenberg/handbook/extensibility/theme-support/
	 */
	add_theme_support( 'align-wide' );

	/*
	 * Add support for block color palettes.
	 *
	 * @link https://wordpress.org/gutenberg/handbook/extensibility/theme-support/
	 */
	add_theme_support( 'editor-color-palette', array(
		array(
			'name'  => __( 'Dusty orange', 'wprig' ),
			'slug'  => 'dusty-orange',
			'color' => '#ed8f5b',
		),
		array(
			'name'  => __( 'Dusty red', 'wprig' ),
			'slug'  => 'dusty-red',
			'color' => '#e36d60',
		),
		array(
			'name'  => __( 'Dusty wine', 'wprig' ),
			'slug'  => 'dusty-wine',
			'color' => '#9c4368',
		),
		array(
			'name'  => __( 'Dark sunset', 'wprig' ),
			'slug'  => 'dark-sunset',
			'color' => '#33223b',
		),
		array(
			'name'  => __( 'Almost black', 'wprig' ),
			'slug'  => 'almost-black',
			'color' => '#0a1c28',
		),
		array(
			'name'  => __( 'Dusty water', 'wprig' ),
			'slug'  => 'dusty-water',
			'color' => '#41848f',
		),
		array(
			'name'  => __( 'Dusty sky', 'wprig' ),
			'slug'  => 'dusty-sky',
			'color' => '#72a7a3',
		),
		array(
			'name'  => __( 'Dusty daylight', 'wprig' ),
			'slug'  => 'dusty-daylight',
			'color' => '#97c0b7',
		),
		array(
			'name'  => __( 'Dusty sun', 'wprig' ),
			'slug'  => 'dusty-sun',
			'color' => '#eee9d1',
		),
	));

	/*
	 * Optional: Disable custom colors in block color palettes.
	 *
	 * @link https://wordpress.org/gutenberg/handbook/extensibility/theme-support/
	 *
	 * add_theme_support( 'disable-custom-colors' );
	 */

	/**
	 * Add support for font sizes.
	 *
	 * @link https://wordpress.org/gutenberg/handbook/extensibility/theme-support/
	 */
	add_theme_support( 'editor-font-sizes', array(
		array(
			'name'      => __( 'small', 'wprig' ),
			'shortName' => __( 'S', 'wprig' ),
			'size'      => 16,
			'slug'      => 'small',
		),
		array(
			'name'      => __( 'regular', 'wprig' ),
			'shortName' => __( 'M', 'wprig' ),
			'size'      => 20,
			'slug'      => 'regular',
		),
		array(
			'name'      => __( 'large', 'wprig' ),
			'shortName' => __( 'L', 'wprig' ),
			'size'      => 36,
			'slug'      => 'large',
		),
		array(
			'name'      => __( 'larger', 'wprig' ),
			'shortName' => __( 'XL', 'wprig' ),
			'size'      => 48,
			'slug'      => 'larger',
		),
	) );

	/*
	 * Optional: Add AMP support.
	 *
	 * Add built-in support for the AMP plugin and specific AMP features.
	 * Control how the plugin, when activated, impacts the theme.
	 *
	 * @link https://wordpress.org/plugins/amp/
	 */
	add_theme_support( 'amp', array(
		'comments_live_list' => true,
	));

}
add_action( 'after_setup_theme', 'wprig_setup' );

/**
 * Set the embed width in pixels, based on the theme's design and stylesheet.
 *
 * @param array $dimensions An array of embed width and height values in pixels (in that order).
 * @return array
 */
function wprig_embed_dimensions( array $dimensions ) {
	$dimensions['width'] = 720;
	return $dimensions;
}
add_filter( 'embed_defaults', 'wprig_embed_dimensions' );

/**
 * Returns Google Fonts used in theme.
 *
 * Has filter "wprig_google_fonts".
 *
 * @return array
 */
function wprig_get_google_fonts() {

<<<<<<< HEAD
	$fonts_default = array(
		'Roboto Condensed' => array( '400', '400i', '700', '700i' ),
		'Crimson Text'     => array( '400', '400i', '600', '600i' ),
	);

	/*
	 * Filters default Google fonts.
	 *
	 * @param array $fonts_default array of fonts to use
=======
	/*
	 * Translator: If Roboto Sans does not support characters in your language, translate this to 'off'.
	 */
	$roboto = esc_html_x( 'on', 'Roboto Condensed font: on or off', 'wprig' );

	/*
	 * Translator: If Crimson Text does not support characters in your language, translate this to 'off'.
>>>>>>> 61ffde76
	 */
	return apply_filters( 'wprig_google_fonts', $fonts_default );
}

/**
 * Register Google Fonts
 */
function wprig_fonts_url() {

	$fonts_register = wprig_get_google_fonts();

	if ( empty( $fonts_register ) ) {
		return '';
	}

	$font_families = array();

	foreach ( $fonts_register as $font_name => $font_variants ) {
		if ( ! empty( $font_variants ) ) {
			$font_families[] = "{$font_name}:{$font_variants}";
		} else {
			$font_families[] = $font_name;
		}
	}

<<<<<<< HEAD
	$query_args = array(
		'family' => implode( '|', $font_families ),
		'subset' => 'latin-ext',
	);

	return add_query_arg( $query_args, 'https://fonts.googleapis.com/css' );
=======
	return esc_url_raw( $fonts_url );
>>>>>>> 61ffde76
}

/**
 * Add preconnect for Google Fonts.
 *
 * @since Twenty Seventeen 1.0
 *
 * @param array  $urls           URLs to print for resource hints.
 * @param string $relation_type  The relation type the URLs are printed.
 * @return array $urls           URLs to print for resource hints.
 */
function wprig_resource_hints( $urls, $relation_type ) {
	if ( wp_style_is( 'wprig-fonts', 'queue' ) && 'preconnect' === $relation_type ) {
		$urls[] = array(
			'href' => 'https://fonts.gstatic.com',
			'crossorigin',
		);
	}
	return $urls;
}
add_filter( 'wp_resource_hints', 'wprig_resource_hints', 10, 2 );

/**
 * Enqueue WordPress theme styles within Gutenberg.
 */
function wprig_gutenberg_styles() {

	// Add custom fonts, used in the main stylesheet.
	$fonts_url = wprig_fonts_url();
	if ( ! empty( $fonts_url ) ) {
		wp_enqueue_style( 'wprig-fonts', $fonts_url, array(), null );
	}

	// Enqueue main stylesheet.
	wp_enqueue_style( 'wprig-base-style', get_theme_file_uri( '/css/editor-styles.css' ), array(), '20180514' );
}
add_action( 'enqueue_block_editor_assets', 'wprig_gutenberg_styles' );

/**
 * Register widget area.
 *
 * @link https://developer.wordpress.org/themes/functionality/sidebars/#registering-a-sidebar
 */
function wprig_widgets_init() {
	register_sidebar( array(
		'name'          => esc_html__( 'Sidebar', 'wprig' ),
		'id'            => 'sidebar-1',
		'description'   => esc_html__( 'Add widgets here.', 'wprig' ),
		'before_widget' => '<section id="%1$s" class="widget %2$s">',
		'after_widget'  => '</section>',
		'before_title'  => '<h2 class="widget-title">',
		'after_title'   => '</h2>',
	));
}
add_action( 'widgets_init', 'wprig_widgets_init' );

/**
 * Enqueue styles.
 */
function wprig_styles() {

	// Add custom fonts, used in the main stylesheet.
	$fonts_url = wprig_fonts_url();
	if ( ! empty( $fonts_url ) ) {
		wp_enqueue_style( 'wprig-fonts', $fonts_url, array(), null );
	}

	// Enqueue main stylesheet.
	wp_enqueue_style( 'wprig-base-style', get_stylesheet_uri(), array(), '20180514' );

	// Register component styles that are printed as needed.
	wp_register_style( 'wprig-comments', get_theme_file_uri( '/css/comments.css' ), array(), '20180514' );
	wp_register_style( 'wprig-content', get_theme_file_uri( '/css/content.css' ), array(), '20180514' );
	wp_register_style( 'wprig-sidebar', get_theme_file_uri( '/css/sidebar.css' ), array(), '20180514' );
	wp_register_style( 'wprig-widgets', get_theme_file_uri( '/css/widgets.css' ), array(), '20180514' );
	wp_register_style( 'wprig-front-page', get_theme_file_uri( '/css/front-page.css' ), array(), '20180514' );
}
add_action( 'wp_enqueue_scripts', 'wprig_styles' );

/**
 * Enqueue scripts.
 */
function wprig_scripts() {

	// If the AMP plugin is active, return early.
	if ( wprig_is_amp() ) {
		return;
	}

	// Enqueue the navigation script.
	wp_enqueue_script( 'wprig-navigation', get_theme_file_uri( '/js/navigation.js' ), array(), '20180514', false );
	wp_script_add_data( 'wprig-navigation', 'async', true );
	wp_localize_script( 'wprig-navigation', 'wprigScreenReaderText', array(
		'expand'   => __( 'Expand child menu', 'wprig' ),
		'collapse' => __( 'Collapse child menu', 'wprig' ),
	));

	// Enqueue skip-link-focus script.
	wp_enqueue_script( 'wprig-skip-link-focus-fix', get_theme_file_uri( '/js/skip-link-focus-fix.js' ), array(), '20180514', false );
	wp_script_add_data( 'wprig-skip-link-focus-fix', 'defer', true );

	// Enqueue comment script on singular post/page views only.
	if ( is_singular() && comments_open() && get_option( 'thread_comments' ) ) {
		wp_enqueue_script( 'comment-reply' );
	}
}
add_action( 'wp_enqueue_scripts', 'wprig_scripts' );

/**
 * Custom responsive image sizes.
 */
require get_template_directory() . '/inc/image-sizes.php';

/**
 * Implement the Custom Header feature.
 */
require get_template_directory() . '/pluggable/custom-header.php';

/**
 * Custom template tags for this theme.
 */
require get_template_directory() . '/inc/template-tags.php';

/**
 * Functions which enhance the theme by hooking into WordPress.
 */
require get_template_directory() . '/inc/template-functions.php';

/**
 * Customizer additions.
 */
require get_template_directory() . '/inc/customizer.php';

/**
 * Optional: Add theme support for lazyloading images.
 *
 * @link https://developers.google.com/web/fundamentals/performance/lazy-loading-guidance/images-and-video/
 */
require get_template_directory() . '/pluggable/lazyload/lazyload.php';<|MERGE_RESOLUTION|>--- conflicted
+++ resolved
@@ -187,7 +187,7 @@
 			'size'      => 48,
 			'slug'      => 'larger',
 		),
-	) );
+	));
 
 	/*
 	 * Optional: Add AMP support.
@@ -225,7 +225,6 @@
  */
 function wprig_get_google_fonts() {
 
-<<<<<<< HEAD
 	$fonts_default = array(
 		'Roboto Condensed' => array( '400', '400i', '700', '700i' ),
 		'Crimson Text'     => array( '400', '400i', '600', '600i' ),
@@ -235,15 +234,6 @@
 	 * Filters default Google fonts.
 	 *
 	 * @param array $fonts_default array of fonts to use
-=======
-	/*
-	 * Translator: If Roboto Sans does not support characters in your language, translate this to 'off'.
-	 */
-	$roboto = esc_html_x( 'on', 'Roboto Condensed font: on or off', 'wprig' );
-
-	/*
-	 * Translator: If Crimson Text does not support characters in your language, translate this to 'off'.
->>>>>>> 61ffde76
 	 */
 	return apply_filters( 'wprig_google_fonts', $fonts_default );
 }
@@ -269,16 +259,12 @@
 		}
 	}
 
-<<<<<<< HEAD
 	$query_args = array(
 		'family' => implode( '|', $font_families ),
 		'subset' => 'latin-ext',
 	);
 
 	return add_query_arg( $query_args, 'https://fonts.googleapis.com/css' );
-=======
-	return esc_url_raw( $fonts_url );
->>>>>>> 61ffde76
 }
 
 /**
