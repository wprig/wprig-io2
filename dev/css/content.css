--- conflicted
+++ resolved
@@ -55,10 +55,7 @@
 	margin-left: auto;
 	padding-right: 1.5rem;
 	padding-left: 1.5rem;
-<<<<<<< HEAD
-	/* stylelint-disable */
-=======
->>>>>>> 24eccd22
+	/* stylelint-disable */
 	max-width: var(--content-width)rem;
 	/* stylelint-enable */
 }
@@ -73,10 +70,7 @@
 	margin: 1.5em auto;
 	padding-right: 1.5rem;
 	padding-left: 1.5rem;
-<<<<<<< HEAD
-	/* stylelint-disable */
-=======
->>>>>>> 24eccd22
+	/* stylelint-disable */
 	max-width: var(--content-width)rem;
 	/* stylelint-enable */
 }
@@ -145,20 +139,14 @@
 
 	.wp-caption.alignright,
 	.wp-block-image.alignright {
-<<<<<<< HEAD
 		/* stylelint-disable */
-=======
->>>>>>> 24eccd22
 		margin-right: calc((100% - var(--content-width)rem) / 2);
 		/* stylelint-enable */
 	}
 
 	.wp-caption.alignleft,
 	.wp-block-image.alignleft {
-<<<<<<< HEAD
 		/* stylelint-disable */
-=======
->>>>>>> 24eccd22
 		margin-left: calc((100% - var(--content-width)rem) / 2);
 		/* stylelint-enable */
 	}
@@ -190,7 +178,6 @@
 
  */
 
-<<<<<<< HEAD
 .wp-block-quote {
 	padding-left: 1em;
 	border-left: 4px solid #000;
@@ -218,12 +205,6 @@
 
 .wp-block-quote.is-large cite {
 	font-size: 1.2em;
-=======
-.wp-block-quote.is-large,
-.wp-block-quote.is-style-large {
-	margin: 1.5em auto;
-	padding: 0 1em;
->>>>>>> 24eccd22
 }
 
 .entry-content ul,
@@ -240,15 +221,11 @@
 	padding-left: 1.5em;
 }
 
-<<<<<<< HEAD
 .wp-block-video video {
 	/* stylelint-disable */
 	max-width: var(--content-width)rem;
 	/* stylelint-enable */
 }
-
-=======
->>>>>>> 24eccd22
 .alignwide {
 	/* stylelint-disable */
 	max-width: calc(50% + var(--content-width)rem / 2);
@@ -260,7 +237,6 @@
 	padding: 0;
 }
 
-<<<<<<< HEAD
 .wp-block-image img {
 	display: block;
 }
@@ -271,23 +247,60 @@
 		padding: 1.5em 0;
 	}
 
-=======
-.wp-block-cover-image .wp-block-cover-image-text,
-.wp-block-cover-image h2 {
-	margin-top: 0;
-}
-
-@media (--content-query) {
->>>>>>> 24eccd22
 	.entry-content pre {
 		padding: 1.5em;
 	}
 }
 
+.wp-block-table {
+	display: block;
+	overflow-x: auto;
+}
+
+.wp-block-table table {
+	border-collapse: collapse;
+	width: 100%;
+}
+
+.wp-block-table td,
+.wp-block-table th {
+	padding: 0.5em;
+}
+
 /* Columns Block (experimental) */
 .wp-block-columns {
-<<<<<<< HEAD
 	grid-column-gap: 1em;
+}
+
+@media (--wide-menu-query) {
+	.wp-block-columns {
+		display: flex;
+		justify-content: space-between;
+		gap: 1em;
+	}
+
+	.has-2-columns .wp-block-column {
+		flex: none;
+		width: calc(50% - .5em);
+	}
+
+	.has-3-columns .wp-block-column {
+		flex: none;
+		width: calc(33.3333% - .5em);
+	}
+
+	.has-4-columns .wp-block-column {
+		flex: none;
+		width: calc(25% - .5em);
+	}
+}
+/* END Columns Block (experimental) */
+
+.wp-block-latest-posts,
+.wp-block-latest-comments {
+	padding-top: 1.5em;
+	padding-bottom: 1.5em;
+	border: 1px solid hsl(0, 0%, 80%);
 }
 
 /* stylelint-disable */
@@ -298,56 +311,6 @@
 	padding: 0 1.5em;
 }
 /* stylelint-enable */
-
-.wp-block-table {
-	display: block;
-	overflow-x: auto;
-}
-
-.wp-block-table table {
-	border-collapse: collapse;
-	width: 100%;
-}
-
-.wp-block-table td,
-.wp-block-table th {
-	padding: 0.5em;
-}
-=======
-	display: block;
-}
-
-@media (--wide-menu-query) {
-	.wp-block-columns {
-		display: flex;
-		justify-content: space-between;
-		gap: 1em;
-	}
->>>>>>> 24eccd22
-
-	.has-2-columns .wp-block-column {
-		flex: none;
-		width: calc(50% - .5em);
-	}
-
-	.has-3-columns .wp-block-column {
-		flex: none;
-		width: calc(33.3333% - .5em);
-	}
-
-	.has-4-columns .wp-block-column {
-		flex: none;
-		width: calc(25% - .5em);
-	}
-}
-/* END Columns Block (experimental) */
-
-.wp-block-latest-posts,
-.wp-block-latest-comments {
-	padding-top: 1.5em;
-	padding-bottom: 1.5em;
-	border: 1px solid hsl(0, 0%, 80%);
-}
 
 /*--------------------------------------------------------------
 ## Custom block colors.
