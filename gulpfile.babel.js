/* eslint-env es6 */
'use strict';

/**
 * To start theme building process, define the theme name below,
 * then run "gulp" in command line.
 */

<<<<<<< HEAD
import gulp from 'gulp';
import autoprefixer from 'autoprefixer';
import browserSync from 'browser-sync';
import cssnano from 'gulp-cssnano';
import babel from 'gulp-babel';
import eslint from 'gulp-eslint';
import log from 'fancy-log';
import gulpif from 'gulp-if';
import image from 'gulp-image';
import newer from 'gulp-newer';
import partialImport from 'postcss-partial-import';
import postcssPresetEnv from 'postcss-preset-env';
import phpcs from 'gulp-phpcs';
import postcss from 'gulp-postcss';
import print from 'gulp-print';
import replace from 'gulp-string-replace';
import requireUncached from 'require-uncached';
import sass from 'gulp-sass';
import sourcemaps from 'gulp-sourcemaps';
import sort from 'gulp-sort';
import tabify from 'gulp-tabify';
import uglify from 'gulp-uglify';
import wppot from 'gulp-wp-pot';
import zip from 'gulp-zip';

// Import theme-specific configurations.
var config = require('./dev/config/themeConfig.js');
var themeConfig = config.theme;
themeConfig.isFirstRun = true;

// Project paths
const paths = {
	config: {
		cssVars: './dev/config/cssVariables.json',
		themeConfig: './dev/config/themeConfig.js'
	},
	php: {
		src: ['dev/**/*.php', '!dev/optional/**/*.*'],
		dest: './'
	},
	styles: {
		src: ['dev/**/*.css', '!dev/optional/**/*.*'],
		dest: './',
		sass: ['dev/**/*.scss']
	},
	scripts: {
		src: ['dev/**/*.js', '!dev/**/*.min.js', '!dev/js/libs/**/*.js', '!dev/optional/**/*.*', '!dev/config/**/*'],
		min: 'dev/**/*.min.js',
		dest: './',
		libs: 'dev/js/libs/**/*.js',
		libsDest: './js/libs/',
		verboseLibsDest: './verbose/js/libs/'
	},
	images: {
		src: ['dev/**/*.{jpg,JPG,png,svg}', '!dev/optional/**/*.*'],
		dest: './'
	},
	languages: {
		src: ['./**/*.php', '!dev/**/*.php', '!verbose/**/*.php'],
		dest: './languages/' + config.theme.name + '.pot'
	},
	verbose: './verbose/',
	export: {
		src: ['**/*', '!' + config.theme.name, '!' + config.theme.name + '/**/*', '!dev/**/*', '!node_modules', '!node_modules/**/*', '!vendor', '!vendor/**/*', '!.*', '!composer.*', '!gulpfile.*', '!package*.*', '!phpcs.*', '!*.zip'],
		dest: './'
	}
};

/**
 * Conditionally set up BrowserSync.
 * Only run BrowserSync if config.browserSync.live = true.
 */

// Create a BrowserSync instance:
const server = browserSync.create();

// Initialize the BrowserSync server conditionally:
function serve(done) {
	if (config.dev.browserSync.live) {
		server.init({
			proxy: config.dev.browserSync.proxyURL,
			port: config.dev.browserSync.bypassPort,
			liveReload: true
		});
	}
	done();
}

// Reload the live site:
function reload(done) {
	config = requireUncached('./dev/config/themeConfig.js');
	if (config.dev.browserSync.live) {
		if (server.paused) {
			server.resume();
		}
		server.reload();
	} else {
		server.pause();
	}
	done();
}


/**
 * PHP via PHP Code Sniffer.
 */
export function php() {
	config = requireUncached('./dev/config/themeConfig.js');
	// Check if theme slug has been updated.
	let isRebuild = themeConfig.isFirstRun ||
		( themeConfig.slug !== config.theme.slug ) ||
		( themeConfig.name !== config.theme.name );
	if ( isRebuild ) {
		themeConfig.slug = config.theme.slug;
		themeConfig.name = config.theme.name;
	}

	// Reset first run.
	if ( themeConfig.isFirstRun ) {
		themeConfig.isFirstRun = false;
	}

	return gulp.src(paths.php.src)
	// If not a rebuild, then run tasks on changed files only.
	.pipe(gulpif(!isRebuild, newer(paths.php.dest)))
	.pipe(phpcs({
		bin: 'vendor/bin/phpcs',
		standard: 'WordPress',
		warningSeverity: 0
	}))
	// Log all problems that was found
	.pipe(phpcs.reporter('log'))
	.pipe(replace('wprig', config.theme.slug))
	.pipe(replace('WP Rig', config.theme.name))
	.pipe(gulp.dest(paths.php.dest));

}

/**
 * Sass, if that's being used.
 */
export function sassStyles() {
	return gulp.src(paths.styles.sass, { base: "./" })
	.pipe(sourcemaps.init())
	.pipe(sass().on('error', sass.logError))
	.pipe(tabify(2, true))
	.pipe(sourcemaps.write('./maps'))
	.pipe(gulp.dest('.'));
}

/**
 * CSS via PostCSS + CSSNext (includes Autoprefixer by default).
 */
export function styles() {
	config = requireUncached('./dev/config/themeConfig.js');

	// Reload cssVars every time the task runs.
	let cssVars = requireUncached(paths.config.cssVars)

	return gulp.src(paths.styles.src)
	.pipe(print())
	.pipe(phpcs({
		bin: 'vendor/bin/phpcs',
		standard: 'WordPress',
		warningSeverity: 0
	}))
	// Log all problems that was found
	.pipe(phpcs.reporter('log'))
	.pipe(postcss([
		postcssPresetEnv({
			stage: 3,
			browsers: config.dev.browserslist,
			features: {
				'custom-properties': {
					preserve: false,
					variables: cssVars.variables,
				},
				'custom-media-queries': {
					preserve: false,
					extensions: cssVars.queries,
				}
			}
		})
	]))
	.pipe(replace('wprig', config.theme.slug))
	.pipe(replace('WP Rig', config.theme.name))
	.pipe(gulp.dest(paths.verbose))
	.pipe(gulpif(!config.dev.debug.styles, cssnano()))
	.pipe(gulp.dest(paths.styles.dest));
}


/**
 * JavaScript via Babel, ESlint, and uglify.
 */
export function scripts() {
	config = requireUncached('./dev/config/themeConfig.js');
	return gulp	.src(paths.scripts.src)
	.pipe(newer(paths.scripts.dest))
	.pipe(eslint())
	.pipe(eslint.format())
	.pipe(babel())
	.pipe(gulp.dest(paths.verbose))
	.pipe(gulpif(!config.dev.debug.scripts, uglify()))
	.pipe(replace('wprig', config.theme.slug))
	.pipe(replace('WP Rig', config.theme.name))
	.pipe(gulp.dest(paths.scripts.dest));
}


/**
 * Copy JS libraries without touching them.
 */
export function jsLibs() {
	return gulp.src(paths.scripts.libs)
	.pipe(newer(paths.scripts.verboseLibsDest))
	.pipe(gulp.dest(paths.scripts.verboseLibsDest))
	.pipe(gulp.dest(paths.scripts.libsDest));
}


/**
 * Copy minified JS files without touching them.
 */
export function jsMin() {
	return gulp.src(paths.scripts.min)
	.pipe(newer(paths.scripts.dest))
	.pipe(gulp.dest(paths.verbose))
	.pipe(gulp.dest(paths.scripts.dest));
}

/**
 * Optimize images.
 */
export function images() {
	return gulp.src(paths.images.src)
	.pipe(newer(paths.images.dest))
	.pipe(image())
	.pipe(gulp.dest(paths.images.dest));
}


/**
 * Watch everything
 */
export function watch() {
	gulp.watch(paths.php.src, gulp.series(php, reload));
	gulp.watch(paths.config.themeConfig, gulp.series(php, reload));
	gulp.watch(paths.config.cssVars, gulp.series(styles, reload));
	gulp.watch(paths.styles.sass, sassStyles);
	gulp.watch(paths.styles.src, gulp.series(styles, reload));
	gulp.watch(paths.scripts.src, gulp.series(scripts, reload));
	gulp.watch(paths.scripts.min, gulp.series(jsMin, reload));
	gulp.watch(paths.scripts.libs, gulp.series(jsLibs, reload));
	gulp.watch(paths.images.src, gulp.series(images, reload));
}


/**
 * Map out the sequence of events on first load:
 */
const firstRun = gulp.series(php, gulp.parallel(scripts, jsMin, jsLibs), sassStyles, styles, images, serve, watch);


/**
 * Run the whole thing.
 */
=======
 // External dependencies
 import {parallel, series} from 'gulp';

// Internal dependencies
import bundle from './gulp/bundle';
import {serve, reload} from './gulp/browserSync';
import images from './gulp/images';
import jsLibs from './gulp/jsLibs';
import jsMin from './gulp/jsMin';
import php from './gulp/php';
import sassStyles from './gulp/sassStyles';
import scripts from './gulp/scripts';
import styles from './gulp/styles';
import translate from './gulp/translate';
import watch from './gulp/watch';

/**
 * Map out the sequence of events on first load and make it the default task
 */
export const firstRun = series(php, parallel(scripts, jsMin, jsLibs), sassStyles, styles, images, serve, watch);
>>>>>>> 0d0e8152
export default firstRun;

/**
 * Test the theme.
 */
export const testTheme = series(php);

/**
 * Export theme for distribution.
 */
export const bundleTheme = series(testTheme, parallel(scripts, jsMin, jsLibs), styles, images, translate, bundle);

/**
 * Export all imported functions as tasks
 */
export { bundle, jsLibs, jsMin, php, sassStyles, scripts, styles, translate, watch };<|MERGE_RESOLUTION|>--- conflicted
+++ resolved
@@ -6,277 +6,8 @@
  * then run "gulp" in command line.
  */
 
-<<<<<<< HEAD
-import gulp from 'gulp';
-import autoprefixer from 'autoprefixer';
-import browserSync from 'browser-sync';
-import cssnano from 'gulp-cssnano';
-import babel from 'gulp-babel';
-import eslint from 'gulp-eslint';
-import log from 'fancy-log';
-import gulpif from 'gulp-if';
-import image from 'gulp-image';
-import newer from 'gulp-newer';
-import partialImport from 'postcss-partial-import';
-import postcssPresetEnv from 'postcss-preset-env';
-import phpcs from 'gulp-phpcs';
-import postcss from 'gulp-postcss';
-import print from 'gulp-print';
-import replace from 'gulp-string-replace';
-import requireUncached from 'require-uncached';
-import sass from 'gulp-sass';
-import sourcemaps from 'gulp-sourcemaps';
-import sort from 'gulp-sort';
-import tabify from 'gulp-tabify';
-import uglify from 'gulp-uglify';
-import wppot from 'gulp-wp-pot';
-import zip from 'gulp-zip';
-
-// Import theme-specific configurations.
-var config = require('./dev/config/themeConfig.js');
-var themeConfig = config.theme;
-themeConfig.isFirstRun = true;
-
-// Project paths
-const paths = {
-	config: {
-		cssVars: './dev/config/cssVariables.json',
-		themeConfig: './dev/config/themeConfig.js'
-	},
-	php: {
-		src: ['dev/**/*.php', '!dev/optional/**/*.*'],
-		dest: './'
-	},
-	styles: {
-		src: ['dev/**/*.css', '!dev/optional/**/*.*'],
-		dest: './',
-		sass: ['dev/**/*.scss']
-	},
-	scripts: {
-		src: ['dev/**/*.js', '!dev/**/*.min.js', '!dev/js/libs/**/*.js', '!dev/optional/**/*.*', '!dev/config/**/*'],
-		min: 'dev/**/*.min.js',
-		dest: './',
-		libs: 'dev/js/libs/**/*.js',
-		libsDest: './js/libs/',
-		verboseLibsDest: './verbose/js/libs/'
-	},
-	images: {
-		src: ['dev/**/*.{jpg,JPG,png,svg}', '!dev/optional/**/*.*'],
-		dest: './'
-	},
-	languages: {
-		src: ['./**/*.php', '!dev/**/*.php', '!verbose/**/*.php'],
-		dest: './languages/' + config.theme.name + '.pot'
-	},
-	verbose: './verbose/',
-	export: {
-		src: ['**/*', '!' + config.theme.name, '!' + config.theme.name + '/**/*', '!dev/**/*', '!node_modules', '!node_modules/**/*', '!vendor', '!vendor/**/*', '!.*', '!composer.*', '!gulpfile.*', '!package*.*', '!phpcs.*', '!*.zip'],
-		dest: './'
-	}
-};
-
-/**
- * Conditionally set up BrowserSync.
- * Only run BrowserSync if config.browserSync.live = true.
- */
-
-// Create a BrowserSync instance:
-const server = browserSync.create();
-
-// Initialize the BrowserSync server conditionally:
-function serve(done) {
-	if (config.dev.browserSync.live) {
-		server.init({
-			proxy: config.dev.browserSync.proxyURL,
-			port: config.dev.browserSync.bypassPort,
-			liveReload: true
-		});
-	}
-	done();
-}
-
-// Reload the live site:
-function reload(done) {
-	config = requireUncached('./dev/config/themeConfig.js');
-	if (config.dev.browserSync.live) {
-		if (server.paused) {
-			server.resume();
-		}
-		server.reload();
-	} else {
-		server.pause();
-	}
-	done();
-}
-
-
-/**
- * PHP via PHP Code Sniffer.
- */
-export function php() {
-	config = requireUncached('./dev/config/themeConfig.js');
-	// Check if theme slug has been updated.
-	let isRebuild = themeConfig.isFirstRun ||
-		( themeConfig.slug !== config.theme.slug ) ||
-		( themeConfig.name !== config.theme.name );
-	if ( isRebuild ) {
-		themeConfig.slug = config.theme.slug;
-		themeConfig.name = config.theme.name;
-	}
-
-	// Reset first run.
-	if ( themeConfig.isFirstRun ) {
-		themeConfig.isFirstRun = false;
-	}
-
-	return gulp.src(paths.php.src)
-	// If not a rebuild, then run tasks on changed files only.
-	.pipe(gulpif(!isRebuild, newer(paths.php.dest)))
-	.pipe(phpcs({
-		bin: 'vendor/bin/phpcs',
-		standard: 'WordPress',
-		warningSeverity: 0
-	}))
-	// Log all problems that was found
-	.pipe(phpcs.reporter('log'))
-	.pipe(replace('wprig', config.theme.slug))
-	.pipe(replace('WP Rig', config.theme.name))
-	.pipe(gulp.dest(paths.php.dest));
-
-}
-
-/**
- * Sass, if that's being used.
- */
-export function sassStyles() {
-	return gulp.src(paths.styles.sass, { base: "./" })
-	.pipe(sourcemaps.init())
-	.pipe(sass().on('error', sass.logError))
-	.pipe(tabify(2, true))
-	.pipe(sourcemaps.write('./maps'))
-	.pipe(gulp.dest('.'));
-}
-
-/**
- * CSS via PostCSS + CSSNext (includes Autoprefixer by default).
- */
-export function styles() {
-	config = requireUncached('./dev/config/themeConfig.js');
-
-	// Reload cssVars every time the task runs.
-	let cssVars = requireUncached(paths.config.cssVars)
-
-	return gulp.src(paths.styles.src)
-	.pipe(print())
-	.pipe(phpcs({
-		bin: 'vendor/bin/phpcs',
-		standard: 'WordPress',
-		warningSeverity: 0
-	}))
-	// Log all problems that was found
-	.pipe(phpcs.reporter('log'))
-	.pipe(postcss([
-		postcssPresetEnv({
-			stage: 3,
-			browsers: config.dev.browserslist,
-			features: {
-				'custom-properties': {
-					preserve: false,
-					variables: cssVars.variables,
-				},
-				'custom-media-queries': {
-					preserve: false,
-					extensions: cssVars.queries,
-				}
-			}
-		})
-	]))
-	.pipe(replace('wprig', config.theme.slug))
-	.pipe(replace('WP Rig', config.theme.name))
-	.pipe(gulp.dest(paths.verbose))
-	.pipe(gulpif(!config.dev.debug.styles, cssnano()))
-	.pipe(gulp.dest(paths.styles.dest));
-}
-
-
-/**
- * JavaScript via Babel, ESlint, and uglify.
- */
-export function scripts() {
-	config = requireUncached('./dev/config/themeConfig.js');
-	return gulp	.src(paths.scripts.src)
-	.pipe(newer(paths.scripts.dest))
-	.pipe(eslint())
-	.pipe(eslint.format())
-	.pipe(babel())
-	.pipe(gulp.dest(paths.verbose))
-	.pipe(gulpif(!config.dev.debug.scripts, uglify()))
-	.pipe(replace('wprig', config.theme.slug))
-	.pipe(replace('WP Rig', config.theme.name))
-	.pipe(gulp.dest(paths.scripts.dest));
-}
-
-
-/**
- * Copy JS libraries without touching them.
- */
-export function jsLibs() {
-	return gulp.src(paths.scripts.libs)
-	.pipe(newer(paths.scripts.verboseLibsDest))
-	.pipe(gulp.dest(paths.scripts.verboseLibsDest))
-	.pipe(gulp.dest(paths.scripts.libsDest));
-}
-
-
-/**
- * Copy minified JS files without touching them.
- */
-export function jsMin() {
-	return gulp.src(paths.scripts.min)
-	.pipe(newer(paths.scripts.dest))
-	.pipe(gulp.dest(paths.verbose))
-	.pipe(gulp.dest(paths.scripts.dest));
-}
-
-/**
- * Optimize images.
- */
-export function images() {
-	return gulp.src(paths.images.src)
-	.pipe(newer(paths.images.dest))
-	.pipe(image())
-	.pipe(gulp.dest(paths.images.dest));
-}
-
-
-/**
- * Watch everything
- */
-export function watch() {
-	gulp.watch(paths.php.src, gulp.series(php, reload));
-	gulp.watch(paths.config.themeConfig, gulp.series(php, reload));
-	gulp.watch(paths.config.cssVars, gulp.series(styles, reload));
-	gulp.watch(paths.styles.sass, sassStyles);
-	gulp.watch(paths.styles.src, gulp.series(styles, reload));
-	gulp.watch(paths.scripts.src, gulp.series(scripts, reload));
-	gulp.watch(paths.scripts.min, gulp.series(jsMin, reload));
-	gulp.watch(paths.scripts.libs, gulp.series(jsLibs, reload));
-	gulp.watch(paths.images.src, gulp.series(images, reload));
-}
-
-
-/**
- * Map out the sequence of events on first load:
- */
-const firstRun = gulp.series(php, gulp.parallel(scripts, jsMin, jsLibs), sassStyles, styles, images, serve, watch);
-
-
-/**
- * Run the whole thing.
- */
-=======
- // External dependencies
- import {parallel, series} from 'gulp';
+// External dependencies
+import {parallel, series} from 'gulp';
 
 // Internal dependencies
 import bundle from './gulp/bundle';
@@ -295,7 +26,6 @@
  * Map out the sequence of events on first load and make it the default task
  */
 export const firstRun = series(php, parallel(scripts, jsMin, jsLibs), sassStyles, styles, images, serve, watch);
->>>>>>> 0d0e8152
 export default firstRun;
 
 /**
