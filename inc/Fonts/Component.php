<?php
/**
 * WP_Rig\WP_Rig\Fonts\Component class
 *
 * @package wp_rig
 */

namespace WP_Rig\WP_Rig\Fonts;

use WP_Error;
use WP_Rig\WP_Rig\Component_Interface;
use WP_Rig\WP_Rig\Templating_Component_Interface;

/**
 * Class for adding basic theme support, most of which is mandatory to be implemented by all themes.
 *
 * Exposes template tags:
 * * `wp_rig()->get_version()`
 * * `wp_rig()->get_asset_version( string $filepath )`
 */
class Component implements Component_Interface, Templating_Component_Interface {

	/**
	 * Associative array of Google Fonts to load, as $font_name => $font_variants pairs.
	 *
	 * Do not access this property directly, instead use the `get_google_fonts()` method.
	 *
	 * @var array
	 */
	protected $google_fonts;

	/**
	 * Gets the unique identifier for the theme component.
	 *
	 * @return string Component slug.
	 */
	public function get_slug(): string {
		return 'fonts';
	}

	/**
	 * Adds the action and filter hooks to integrate with WordPress.
	 */
	public function initialize(): void {
		add_action( 'wp_enqueue_scripts', array( $this, 'action_enqueue_fonts' ) );
		add_action( 'after_setup_theme', array( $this, 'action_add_editor_fonts' ) );
		add_action( 'init', array( $this, 'wprig_register_fonts' ) );
		add_filter( 'wp_resource_hints', array( $this, 'filter_resource_hints' ), 10, 2 );
	}

	/**
	 * Gets template tags to expose as methods on the Template_Tags class instance, accessible through `wp_rig()`.
	 *
	 * @return array Associative array of $method_name => $callback_info pairs. Each $callback_info must either be
	 *               a callable or an array with key 'callable'. This approach is used to reserve the possibility of
	 *               adding support for further arguments in the future.
	 */
	public function template_tags(): array {
		return array();
	}

	/**
	 * Gets the theme version.
	 *
	 * @return string Theme version number.
	 */
	public function get_version(): string {
		static $theme_version = null;

		if ( null === $theme_version ) {
			$theme_version = wp_get_theme( get_template() )->get( 'Version' );
		}

		return $theme_version;
	}

	/**
	 * Gets the version for a given asset.
	 *
	 * Returns filemtime when WP_DEBUG is true, otherwise the theme version.
	 *
	 * @param string $filepath Asset file path.
	 * @return string Asset version number.
	 */
	public function get_asset_version( string $filepath ): string {
		if ( WP_DEBUG ) {
			return (string) filemtime( $filepath );
		}

		return $this->get_version();
	}

	/**
	 * Registers font collections with WordPress if the wp_register_font_collection function exists.
	 */
	public function wprig_register_fonts(): void {
		if ( function_exists( 'wp_register_font_collection' ) ) {
			wp_register_font_collection(
				'modern-stacks',
				array(
					'name'          => __( 'Modern Stacks', 'wp-rig' ),
					'description'   => __( 'A collection of modern system fonts.', 'wp-rig' ),
					'font_families' => array(
						array(
							'font_family_settings' => array(
								'fontFamily' => 'system-ui, sans-serif',
								'slug'       => 'system-ui',
								'name'       => __( 'System UI', 'wp-rig' ),
							),
							'categories'           => array( 'sans-serif' ),
						),
						array(
							'font_family_settings' => array(
								'fontFamily' => "Charter, 'Bitstream Charter', 'Sitka Text', Cambria, serif",
								'slug'       => 'transitional',
								'name'       => __( 'Transitional', 'wp-rig' ),
							),
							'categories'           => array( 'serif' ),
						),
						array(
							'font_family_settings' => array(
								'fontFamily' => "'Nimbus Mono PS', 'Courier New', monospace",
								'slug'       => 'monospace-slab-serif',
								'name'       => __( 'Monospace Slab Serif', 'wp-rig' ),
							),
							'categories'           => array( 'monospace', 'serif' ),
						),
						array(
							'font_family_settings' => array(
								'fontFamily' => "'Segoe Print', 'Bradley Hand', Chilanka, TSCu_Comic, casual, cursive",
								'slug'       => 'handwritten',
								'name'       => __( 'Handwritten', 'wp-rig' ),
							),
							'categories'           => array( 'handwriting' ),
						),
					),
					'categories'    => array(
						array(
							'name' => __( 'Handwriting', 'wp-rig' ),
							'slug' => 'handwriting',
						),
						array(
							'name' => __( 'Monospace', 'wp-rig' ),
							'slug' => 'monospace',
						),
						array(
							'name' => __( 'Sans Serif', 'wp-rig' ),
							'slug' => 'sans-serif',
						),
						array(
							'name' => __( 'Serif', 'wp-rig' ),
							'slug' => 'serif',
						),
					),
				)
			);

			wp_register_font_collection(
				'local-fonts',
				array(
					'name'          => __( 'Local Fonts', 'wp-rig' ),
					'font_families' => array(
						array(
							'family' => 'My Local Font',
							'file'   => get_template_directory_uri() . '/assets/fonts/my-local-font/my-local-font.woff2',
							'weight' => '400',
							'style'  => 'normal',
						),
					),
				)
			);
		}
	}

	/**
	 * Enqueues Google Fonts for the theme.
	 */
	public function action_enqueue_fonts(): void {
		// Enqueue Google Fonts.
		$google_fonts_url = $this->get_google_fonts_url();
		if ( '' !== $google_fonts_url && '0' !== $google_fonts_url ) {
			wp_enqueue_style( 'wp-rig-fonts', $google_fonts_url, array(), null ); // phpcs:ignore WordPress.WP.EnqueuedResourceParameters.MissingVersion
		}
	}

	/**
	 * Enqueues the Google Fonts for the WordPress editor.
	 *
	 * Retrieves the URL for the Google Fonts and, if it is not empty,
	 * adds the editor styles to the WordPress editor.
	 */
	public function action_add_editor_fonts(): void {
		// Enqueue Google Fonts.
		$google_fonts_url = $this->get_google_fonts_url();
		if ( '' !== $google_fonts_url && '0' !== $google_fonts_url ) {
			add_editor_style( $this->get_google_fonts_url() );
		}
	}

	/**
	 * Adds preconnect resource hint for Google Fonts.
	 *
	 * @param array  $urls          URLs to print for resource hints.
	 * @param string $relation_type The relation type the URLs are printed.
	 * @return array URLs to print for resource hints.
	 */
	public function filter_resource_hints( array $urls, string $relation_type ): array {
		if ( 'preconnect' === $relation_type && wp_style_is( 'wp-rig-fonts', 'queue' ) ) {
			$urls[] = array(
				'href' => 'https://fonts.gstatic.com',
				'crossorigin',
			);
		}

		return $urls;
	}

	/**
	 * Returns Google Fonts used in theme.
	 *
	 * @return array Associative array of $font_name => $font_variants pairs.
	 */
	protected function get_google_fonts(): array {
		if ( is_array( $this->google_fonts ) ) {
			return $this->google_fonts;
		}

		$google_fonts = array(
			'Roboto Condensed' => array( '400', '400i', '700', '700i' ),
<<<<<<< HEAD
			'Inter' => array( '200', '200i', '400', '400i', '700', '700i' ),
			'Crimson Text'     => array( '400', '400i', '600', '600i' ),
=======
			'Montserrat'     => array( '100', '100i', '300', '500', '500i', '700', '700i' ),
>>>>>>> 3f075cc8
		);

		/**
		 * Filters default Google Fonts.
		 *
		 * @param array $google_fonts Associative array of $font_name => $font_variants pairs.
		 */
		$this->google_fonts = (array) apply_filters( 'wp_rig_google_fonts', $google_fonts );

		return $this->google_fonts;
	}

	/**
	 * Returns the Google Fonts URL to use for enqueuing Google Fonts CSS.
	 *
	 * Uses `latin` subset by default. To use other subsets, add a `subset` key to $query_args and the desired value.
	 *
	 * @return string Google Fonts URL, or empty string if no Google Fonts should be used.
	 */
	protected function get_google_fonts_url(): string {
		$google_fonts = $this->get_google_fonts();

		if ( array() === $google_fonts ) {
			return '';
		}

		$font_families = array();

		foreach ( $google_fonts as $font_name => $font_variants ) {
			if ( ! empty( $font_variants ) ) {
				if ( ! is_array( $font_variants ) ) {
					$font_variants = explode( ',', str_replace( ' ', '', $font_variants ) );
				}

				$font_families[] = $font_name . ':' . implode( ',', $font_variants );
				continue;
			}

			$font_families[] = $font_name;
		}

		$query_args = array(
			'family'  => implode( '|', $font_families ),
			'display' => 'swap',
		);

		return add_query_arg( $query_args, 'https://fonts.googleapis.com/css' );
	}


	/**
	 * Downloads Google Fonts found in the `get_google_fonts()` method.
	 *
	 * @param string $font_dir Relative directory within the active theme to store font files. Default 'assets/fonts'.
	 * @param string $css_dir Relative directory within the active theme to store the CSS file. Default 'assets/css/src'.
	 * @return string|\WP_Error URL of the saved CSS file on success, or WP_Error on failure.
	 */
	public function download_all_google_fonts( string $font_dir = 'assets/fonts', string $css_dir = 'assets/css/src' ) {
		// Get the list of Google Fonts
		$google_fonts = $this->get_google_fonts();

		// Prepare an array for fonts to download
		$fonts_to_download = array();

		foreach ( array_keys( $google_fonts ) as $font_name ) {
			// Skip if font already exists locally
			if ( $this->get_local_font_path( $font_name ) ) {
				continue;
			}

			// Add font with all variants (just include full range for simplicity)
			$fonts_to_download[ $font_name ] = array( 'ital,wght@0,100..900' );
		}

		// Download and save all fonts locally in one go
		if ( $fonts_to_download !== [] ) {
			return $this->download_google_fonts_to_local( $fonts_to_download, $font_dir, $css_dir );
		}

		return new \WP_Error( 'no_fonts_to_download', 'No Google Fonts were found to download.' );
	}

	/**
	 * Downloads Google Fonts and saves them locally in the specified directory.
	 *
	 * This function fetches Google Fonts CSS, extracts font file URLs, downloads
	 * font files, updates the CSS to use local URLs, and saves both the font files
	 * and the modified CSS file into the active theme's directory.
	 *
	 * @param array  $fonts An array where keys are font family names and values
	 *                          are arrays of font variants to be downloaded. If no
	 *                          valid fonts are provided, an error is returned.
	 * @param string $font_dir The relative directory path within the theme where
	 *                         font files will be stored (default is 'assets/fonts').
	 * @param string $css_dir The relative directory path within the theme where
	 *                        the CSS file will be stored (default is 'assets/css/src').
	 *
	 * @return string|\WP_Error The URL of the locally saved CSS file or a WP_Error
	 *                          object if the process fails.
	 */
	public function download_google_fonts_to_local( $fonts = array(), $font_dir = 'assets/fonts', $css_dir = 'assets/css/src' ): WP_Error|string {
		// Base URL for Google Fonts
		$google_fonts_base_url = 'https://fonts.googleapis.com/css2?';
		$query_fonts           = array();

		// Loop through each font to build the query with a fixed variant range
		foreach ( $fonts as $font_family => $font_variants ) {
			// Simply include the full range of italic and weight variants for each font family
			$query_fonts[] = 'family=' . str_replace( ' ', '+', $font_family ) . ':ital,wght@0,100..900';
		}

		// If no fonts were added, return an error
		if ( $query_fonts === [] ) {
			return new \WP_Error( 'invalid_fonts', 'No valid fonts were provided.' );
		}

		// Build the full Google Fonts URL
		$google_fonts_url = $google_fonts_base_url . implode( '&', $query_fonts ) . '&display=swap';

		// Fetch the Google Fonts CSS
		$response = wp_remote_get(
			$google_fonts_url,
			array(
				'headers' => array(
					// Use a modern User-Agent to ensure `.woff2` is returned
					'User-Agent' => 'Mozilla/5.0 (Windows NT 10.0; Win64; x64) AppleWebKit/537.36 (KHTML, like Gecko) Chrome/117.0.5906.69 Safari/537.36',
				),
			)
		);

		// Check for request errors
		if ( is_wp_error( $response ) || wp_remote_retrieve_response_code( $response ) !== 200 ) {
			return new \WP_Error( 'font_download_failed', 'Could not fetch Google Fonts CSS.' );
		}

		$css_content = wp_remote_retrieve_body( $response );

		// Extract font file URLs from CSS
		preg_match_all(
			'/@font-face\s*\{[^}]*font-family\s*:\s*[\'"]?([^\'";}\n]+)[\'"]?[^}]*url\s*\(\s*[\'"]?(https:\/\/fonts\.gstatic\.com\/[^)"\']+\.woff2)[\'"]?\s*\)/i',
			$css_content,
			$matches,
			PREG_SET_ORDER
		);

		// Initialize an empty array to store fonts and their respective URLs
		$fonts_with_urls = array();

		if ( empty( $matches ) ) {
			return new \WP_Error( 'font_parse_failed', 'No font files found in CSS.' );
		}

		// Loop through matches and structure the array
		foreach ( $matches as $match ) {
			$font_name = trim( $match[1] ); // Extract `font-family` name
			$font_url  = $match[2];       // Extract the `.woff2` file URL

			// Group URLs by font-family
			if ( ! isset( $fonts_with_urls[ $font_name ] ) ) {
				$fonts_with_urls[ $font_name ] = array();
			}
			$fonts_with_urls[ $font_name ][] = $font_url;
		}

		$theme_dir     = get_stylesheet_directory(); // Gets the current theme directory.
		$font_dir_path = trailingslashit( $theme_dir ) . $font_dir;
		if ( ! file_exists( $font_dir_path ) ) {
			wp_mkdir_p( $font_dir_path );
		}

		foreach ( $fonts_with_urls as $font_name => $font_urls ) {
			foreach ( $font_urls as $font_url ) {
				// Extract font file name and font name.
				$font_file_name = basename( $font_url );
				preg_match( '/family=([^&]+)/', $font_url, $font_name_match );
				$font_name_clean = sanitize_title_with_dashes( $font_name ); // Make it filesystem-safe.

				// Create font-specific folder.
				$font_family_dir = trailingslashit( $font_dir_path ) . $font_name_clean;
				if ( ! file_exists( $font_family_dir ) ) {
					wp_mkdir_p( $font_family_dir );
				}

				// Save font file to the directory.
				$local_font_path = trailingslashit( $font_family_dir ) . $font_file_name;

				if ( ! file_exists( $local_font_path ) ) {
					$font_response = wp_remote_get(
						$font_url,
						array(
							'sslverify' => false,
						)
					);

					if ( is_wp_error( $font_response ) || wp_remote_retrieve_response_code( $font_response ) !== 200 ) {
						continue; // Skip if the font file couldn't be downloaded.
					}

					file_put_contents( $local_font_path, wp_remote_retrieve_body( $font_response ) );
				}

				// Calculate the relative path from CSS directory to font directory
				$css_to_font_relative_path = $this->get_relative_path( $css_dir, $font_dir );

				// Build the relative path to the font file
				$relative_font_path = trailingslashit( $css_to_font_relative_path ) .
					trailingslashit( $font_name_clean ) .
					$font_file_name;

				// Update the CSS content to point to the relative font path
				$css_content = str_replace( $font_url, $relative_font_path, $css_content );
			}
		}

		// Save the CSS file in the specified CSS directory.
		$css_file_name = 'google-fonts.css';

		// Ensure the CSS directory exists
		$css_dir_path = trailingslashit( $theme_dir ) . $css_dir;
		if ( ! file_exists( $css_dir_path ) ) {
			wp_mkdir_p( $css_dir_path );
		}

		$local_css_path = trailingslashit( $css_dir_path ) . $css_file_name;
		file_put_contents( $local_css_path, $css_content );

		return trailingslashit( get_stylesheet_directory_uri() ) . $css_dir . '/' . $css_file_name;
	}

	/**
	 * Checks if the requested font is available locally.
	 *
	 * @param string $font_name The name of the font, e.g., 'Roboto'.
	 * @param string $variants Font weights or styles, e.g., '400;700'.
	 * @return string|false Path to the local font CSS, or false if not available.
	 */
	protected function get_local_font_path( string $font_name, string $variants = '400;700' ) {
		// Directory where fonts are stored
		$upload_dir = wp_upload_dir();
		$font_dir   = trailingslashit( $upload_dir['basedir'] ) . 'fonts';

		// Check if the font CSS exists locally
		$css_file_name  = strtolower( str_replace( ' ', '-', $font_name ) ) . '.css';
		$local_css_path = trailingslashit( $font_dir ) . $css_file_name;

		return file_exists( $local_css_path ) ? trailingslashit( $upload_dir['baseurl'] ) . 'fonts/' . $css_file_name : false;
	}

	/**
	 * Calculates the relative path from one directory to another.
	 *
	 * @param string $from Source directory path (relative to theme root).
	 * @param string $to Target directory path (relative to theme root).
	 * @return string The relative path from $from to $to.
	 */
	protected function get_relative_path( string $from, string $to ): string {
		// Convert paths to arrays
		$from_parts = explode( '/', trim( $from, '/' ) );
		$to_parts = explode( '/', trim( $to, '/' ) );

		// Find common path
		$common_length = 0;
		$max = min( count( $from_parts ), count( $to_parts ) );

		for ( $i = 0; $i < $max; $i++ ) {
			if ( $from_parts[$i] === $to_parts[$i] ) {
				$common_length++;
			} else {
				break;
			}
		}

		// Calculate number of directories to go up from source
		$up_levels = count( $from_parts ) - $common_length;

		// Build the relative path
		$relative_path = str_repeat( '../', $up_levels );

		// Add the path down to the target
		if ( $common_length < count( $to_parts ) ) {
			$relative_path .= implode( '/', array_slice( $to_parts, $common_length ) );
		}

		return $relative_path;
	}
}<|MERGE_RESOLUTION|>--- conflicted
+++ resolved
@@ -227,12 +227,8 @@
 
 		$google_fonts = array(
 			'Roboto Condensed' => array( '400', '400i', '700', '700i' ),
-<<<<<<< HEAD
 			'Inter' => array( '200', '200i', '400', '400i', '700', '700i' ),
 			'Crimson Text'     => array( '400', '400i', '600', '600i' ),
-=======
-			'Montserrat'     => array( '100', '100i', '300', '500', '500i', '700', '700i' ),
->>>>>>> 3f075cc8
 		);
 
 		/**
