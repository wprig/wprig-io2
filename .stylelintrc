{
	"extends": ["@wordpress/stylelint-config"],
	"rules": {
		"color-hex-length": "short",
		"max-nesting-depth": 4,
		"rule-empty-line-before": [
			"always",
			{
				"except": ["first-nested"],
				"ignore": ["after-comment", "inside-block"]
			}
		],
		"comment-whitespace-inside": null,
		"comment-empty-line-before": null,
		"comment-pattern": null,
<<<<<<< HEAD
		"selector-class-pattern": "[a-z0-9\\-_]+",
=======
		"selector-class-pattern": ["^[a-z0-9]+([_-]{1,2}[a-z0-9]+)*$", {
			"message": "Class selectors should only contain lowercase letters, numbers, single/double hyphens (--), or single/double underscores (__)."
		}],
>>>>>>> 3f075cc8
		"no-duplicate-selectors": true,
		"no-empty-source": null,
		"declaration-block-no-duplicate-properties": true,
		"block-no-empty": null,
		"media-feature-name-no-unknown": [
			true,
			{
				"ignoreMediaFeatureNames": ["/^--/"]
			}
		],
		"at-rule-no-unknown": [
			true,
			{
				"ignoreAtRules": ["media", "custom-media"]
			}
		]
	},
	"ignoreFiles": ["**/vendor/**/*.css"],
	"overrides": [
		{
			"files": ["**/*.scss"],
			"rules": {
				"scss/dollar-variable-pattern": "^[_a-z0-9-]+$",
				"scss/at-extend-no-missing-placeholder": true
			}
		}
	]
}<|MERGE_RESOLUTION|>--- conflicted
+++ resolved
@@ -13,13 +13,9 @@
 		"comment-whitespace-inside": null,
 		"comment-empty-line-before": null,
 		"comment-pattern": null,
-<<<<<<< HEAD
-		"selector-class-pattern": "[a-z0-9\\-_]+",
-=======
 		"selector-class-pattern": ["^[a-z0-9]+([_-]{1,2}[a-z0-9]+)*$", {
 			"message": "Class selectors should only contain lowercase letters, numbers, single/double hyphens (--), or single/double underscores (__)."
 		}],
->>>>>>> 3f075cc8
 		"no-duplicate-selectors": true,
 		"no-empty-source": null,
 		"declaration-block-no-duplicate-properties": true,
