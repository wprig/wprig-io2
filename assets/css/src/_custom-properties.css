/**
 * Custom Properties
 * aka CSS variables.
 *
 * @link: https://developer.mozilla.org/en-US/docs/Web/CSS/--*
 **/

:root {
	--content-width: 65rem;
	--dropdown-symbol-width: 0.7em;

	/* Typography */
	--global-font-family: "Inter", sans-serif;
	--header-font-family: "Crimson Text", serif;
	--highlight-font-family: "Roboto Condensed", "Helvetica Neue", "Arial Narrow", sans-serif;
	--global-font-size: 20;
	--global-font-line-height: 1.4;

	/* Custom editor font sizes */
	--font-size-small: calc(16 / var(--global-font-size) * 1rem);
	--font-size-regular: calc(var(--global-font-size) / 16 * 1rem);
	--font-size-large: calc(36 / var(--global-font-size) * 1rem);
	--font-size-larger: calc(48 / var(--global-font-size) * 1rem);

	/* Colors */
<<<<<<< HEAD
	--global-font-color: #dedede;
	--color-theme-background-main: #252525;
	--color-theme-background-dark: #161616;
	--border-color-dark: #dedede;
=======
	--global-font-color: #333;
	--background-color: #fff; /* Page background color */
	--content-background-color: #fff; /* Content-specific background */
	--sub-content-background-color: #f6f6f6; /* Content-specific background */
	--header-background-color: #f6f6f6;
	--footer-background-color: #fbfbfb;
	--border-color-dark: #333;
>>>>>>> 3f075cc8
	--border-color-light: #ccc;
	--color-link: #00a0d2;
	--color-link-visited: #a2a2a2;
	--color-link-active: #64bbd1;
	--color-quote-border: #000;
	--color-quote-citation: #6c7781;

	/* Custom editor colors */
	--color-theme-primary: #e36d60;
	--color-theme-secondary: #41848f;
	--color-theme-red: #c0392b;
	--color-theme-green: #27ae60;
	--color-theme-blue: #2980b9;
	--color-theme-yellow: #f1c40f;
	--color-theme-black: #1c2833;
	--color-theme-grey: #95a5a6;
	--color-theme-white: #ecf0f1;
	--color-custom-daylight: #97c0b7;
	--color-custom-sun: #eee9d1;

	@media (prefers-color-scheme: dark) {
		/* Global color adjustments for dark mode */
		--global-font-color: #fff; /* Default text color */
		--background-color: #121212; /* Page background color */
		--content-background-color: #181818; /* Content-specific background */
		--sub-content-background-color: #333;
		--header-background-color: #1a1a1a;
		--footer-background-color: #1a1a1a;
		--color-link: #4e9efd; /* Link color */
		--color-link-active: #bbdfff; /* Link hover/focus color */
		--color-link-visited: #bbdfff; /* Link hover/focus color */

		/* reverse dark/light colors */
		--border-color-dark: #ccc;
		--border-color-light: #333;
	}
}<|MERGE_RESOLUTION|>--- conflicted
+++ resolved
@@ -23,12 +23,6 @@
 	--font-size-larger: calc(48 / var(--global-font-size) * 1rem);
 
 	/* Colors */
-<<<<<<< HEAD
-	--global-font-color: #dedede;
-	--color-theme-background-main: #252525;
-	--color-theme-background-dark: #161616;
-	--border-color-dark: #dedede;
-=======
 	--global-font-color: #333;
 	--background-color: #fff; /* Page background color */
 	--content-background-color: #fff; /* Content-specific background */
@@ -36,7 +30,6 @@
 	--header-background-color: #f6f6f6;
 	--footer-background-color: #fbfbfb;
 	--border-color-dark: #333;
->>>>>>> 3f075cc8
 	--border-color-light: #ccc;
 	--color-link: #00a0d2;
 	--color-link-visited: #a2a2a2;
