--- conflicted
+++ resolved
@@ -1,14 +1,11 @@
 # Changelog
 
 ## 2.0.2
-<<<<<<< HEAD
 - Fix missing PHP imports. See [#543](https://github.com/wprig/wprig/pull/543). Props @benoitchantre.
-=======
 - Reduce hardcoded colors. See [#488](https://github.com/wprig/wprig/pull/488). Props @benoitchantre.
 - Prevent gallery block from breaking unexpectedly if the number of images is a multiple of the number of columns. See [#571](https://github.com/wprig/wprig/pull/571). Props @felixarntz.
 - Add support for vendor asset directories. See [#587](https://github.com/wprig/wprig/pull/587). Props @ataylorme, @benoitchantre.
 - Fix sub menus may be displayed under other elements. See [#523](https://github.com/wprig/wprig/pull/523). Props @benoitchantre.
->>>>>>> 08ece1bf
 - Fix invalid argument passed to `wp_nav_menu()`. See [#569](https://github.com/wprig/wprig/pull/569). Props @felixarntz.
 
 ## 2.0.1
